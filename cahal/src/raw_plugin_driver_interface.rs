use std::{
    ffi::c_void,
    ptr::{self, NonNull},
};

use core_foundation::{propertylist::CFPropertyListRef, string::CFStringRef, uuid::CFUUIDRef};
use coreaudio_sys::{
    pid_t, AudioObjectID, AudioObjectPropertyAddress, AudioServerPlugInClientInfo,
    AudioServerPlugInDriverInterface, AudioServerPlugInDriverRef, AudioServerPlugInHostInterface,
    AudioServerPlugInHostRef, AudioServerPlugInIOCycleInfo, CFAllocatorRef, CFDictionaryRef,
    OSStatus, HRESULT, LPVOID, REFIID, ULONG,
};

use crate::os_err::{result_from_raw, OSStatusError, ResultExt};

pub trait RawAudioServerPlugInDriverInterface {
    /// Holds the full implementation of this trait in a struct of function pointers
    const IMPLEMENTATION: AudioServerPlugInDriverInterface = AudioServerPlugInDriverInterface {
        _reserved: ptr::null_mut(),
        QueryInterface: Some(Self::query_interface),
        AddRef: Some(Self::retain),
        Release: Some(Self::release),
        Initialize: Some(Self::initialize),
        CreateDevice: Some(Self::create_device),
        DestroyDevice: Some(Self::destroy_device),
        AddDeviceClient: Some(Self::add_device_client),
        RemoveDeviceClient: Some(Self::remove_device_client),
        PerformDeviceConfigurationChange: Some(Self::perform_device_configuration_change),
        AbortDeviceConfigurationChange: Some(Self::abort_device_configuration_change),
        HasProperty: Some(Self::has_property),
        IsPropertySettable: Some(Self::is_property_settable),
        GetPropertyDataSize: Some(Self::get_property_data_size),
        GetPropertyData: Some(Self::get_property_data),
        SetPropertyData: Some(Self::set_property_data),
        StartIO: Some(Self::start_io),
        StopIO: Some(Self::stop_io),
        GetZeroTimeStamp: Some(Self::get_zero_time_stamp),
        WillDoIOOperation: Some(Self::will_do_io_operation),
        BeginIOOperation: Some(Self::begin_io_operation),
        DoIOOperation: Some(Self::do_io_operation),
        EndIOOperation: Some(Self::end_io_operation),
    };
    const NAME: &'static str;
    ///	This is the CFPlugIn factory function. Its job is to create the implementation for the given
    ///	type provided that the type is supported. Because this driver is simple and all its
    ///	initialization is handled via static iniitalization when the bundle is loaded, all that
    ///	needs to be done is to return the AudioServerPlugInDriverRef that points to the driver's
    ///	interface. A more complicated driver would create any base line objects it needs to satisfy
    ///	the IUnknown methods that are used to discover that actual interface to talk to the driver.
    ///	The majority of the driver's initilization should be handled in the Initialize() method of
    ///	the driver's AudioServerPlugInDriverInterface.
    unsafe extern "C" fn create(alloc: CFAllocatorRef, requested_uuid: CFUUIDRef) -> *mut c_void;

    ///	This function is called by the HAL to get the interface to talk to the plug-in through.
    ///	AudioServerPlugIns are required to support the IUnknown interface and the
    ///	AudioServerPlugInDriverInterface. As it happens, all interfaces must also provide the
    ///	IUnknown interface, so we can always just return the single interface we made with
    ///	gAudioServerPlugInDriverInterfacePtr regardless of which one is asked for.
    unsafe extern "C" fn query_interface(
        driver: *mut c_void,
        in_uuid: REFIID,
        out_interface: *mut LPVOID,
    ) -> HRESULT;

    unsafe extern "C" fn retain(driver: *mut c_void) -> ULONG;
    unsafe extern "C" fn release(driver: *mut c_void) -> ULONG;

    ///	The job of this method is, as the name implies, to get the driver initialized. One specific
    ///	thing that needs to be done is to store the AudioServerPlugInHostRef so that it can be used
    ///	later. Note that when this call returns, the HAL will scan the various lists the driver
    ///	maintains (such as the device list) to get the inital set of objects the driver is
    ///	publishing. So, there is no need to notifiy the HAL about any objects created as part of the
    ///	execution of this method.
    unsafe extern "C" fn initialize(
        driver: AudioServerPlugInDriverRef,
        host: AudioServerPlugInHostRef,
    ) -> OSStatus;

    ///	This method is used to tell a driver that implements the Transport Manager semantics to
    ///	create an AudioEndpointDevice from a set of AudioEndpoints. Since this driver is not a
    ///	Transport Manager, we just check the arguments and return
    ///	kAudioHardwareUnsupportedOperationError.
    unsafe extern "C" fn create_device(
        driver: AudioServerPlugInDriverRef,
        desc: CFDictionaryRef,
        client_info: *const AudioServerPlugInClientInfo,
        device_object_id: *mut AudioObjectID,
    ) -> OSStatus;

    ///	This method is used to tell a driver that implements the Transport Manager semantics to
    ///	destroy an AudioEndpointDevice. Since this driver is not a Transport Manager, we just check
    ///	the arguments and return kAudioHardwareUnsupportedOperationError.
    unsafe extern "C" fn destroy_device(
        driver: AudioServerPlugInDriverRef,
        device_id: AudioObjectID,
    ) -> OSStatus;

    ///	This method is used to inform the driver about a new client that is using the given device.
    ///	This allows the device to act differently depending on who the client is. This driver does
    ///	not need to track the clients using the device, so we just check the arguments and return
    ///	successfully.
    unsafe extern "C" fn add_device_client(
        driver: AudioServerPlugInDriverRef,
        device_id: AudioObjectID,
        client_info: *const AudioServerPlugInClientInfo,
    ) -> OSStatus;

    ///	This method is used to inform the driver about a client that is no longer using the given
    ///	device. This driver does not track clients, so we just check the arguments and return
    ///	successfully.
    unsafe extern "C" fn remove_device_client(
        driver: AudioServerPlugInDriverRef,
        device_id: AudioObjectID,
        client_info: *const AudioServerPlugInClientInfo,
    ) -> OSStatus;

    ///	This method is called to tell the device that it can perform the configuation change that it
    ///	had requested via a call to the host method, RequestDeviceConfigurationChange(). The
    ///	arguments, inChangeAction and inChangeInfo are the same as what was passed to
    ///	RequestDeviceConfigurationChange().
    ///
    ///	The HAL guarantees that IO will be stopped while this method is in progress. The HAL will
    ///	also handle figuring out exactly what changed for the non-control related properties. This
    ///	means that the only notifications that would need to be sent here would be for either
    ///	custom properties the HAL doesn't know about or for controls.
    unsafe extern "C" fn perform_device_configuration_change(
        driver: AudioServerPlugInDriverRef,
        device_id: AudioObjectID,
        action: u64,
        change_info: *mut c_void,
    ) -> OSStatus;

    ///	This method is called to tell the driver that a request for a config change has been denied.
    ///	This provides the driver an opportunity to clean up any state associated with the request.
    ///	For this driver, an aborted config change requires no action. So we just check the arguments
    ///	and return
    unsafe extern "C" fn abort_device_configuration_change(
        driver: AudioServerPlugInDriverRef,
        device_id: AudioObjectID,
        action: u64,
        change_info: *mut c_void,
    ) -> OSStatus;
    ///	This method returns whether or not the given object has the given property.
    unsafe extern "C" fn has_property(
        driver: AudioServerPlugInDriverRef,
        object_id: AudioObjectID,
        client_pid: pid_t,
        property_address: *const AudioObjectPropertyAddress,
    ) -> u8;

    ///	This method returns whether or not the given property on the object can have its value
    ///	changed.
    unsafe extern "C" fn is_property_settable(
        driver: AudioServerPlugInDriverRef,
        object_id: AudioObjectID,
        client_pid: pid_t,
        property_address: *const AudioObjectPropertyAddress,
        out: *mut u8,
    ) -> OSStatus;

    unsafe extern "C" fn get_property_data_size(
        driver: AudioServerPlugInDriverRef,
        object_id: AudioObjectID,
        client_pid: pid_t,
        property_address: *const AudioObjectPropertyAddress,
        qualifier_data_size: u32,
        qualifier_data: *const c_void,
        out: *mut u32,
    ) -> OSStatus;

    unsafe extern "C" fn get_property_data(
        driver: AudioServerPlugInDriverRef,
        object_id: AudioObjectID,
        client_pid: pid_t,
        property_address: *const AudioObjectPropertyAddress,
        qualifier_data_size: u32,
        qualifier_data: *const c_void,
        data_size: u32,
        out_size: *mut u32,
        out_data: *mut c_void,
    ) -> OSStatus;

    unsafe extern "C" fn set_property_data(
        driver: AudioServerPlugInDriverRef,
        object_id: AudioObjectID,
        client_pid: pid_t,
        property_address: *const AudioObjectPropertyAddress,
        qualifier_data_size: u32,
        qualifier_data: *const c_void,
        data_size: u32,
        to_write: *const c_void,
    ) -> OSStatus;

    unsafe extern "C" fn start_io(
        driver: AudioServerPlugInDriverRef,
        device_id: AudioObjectID,
        client_id: u32,
    ) -> OSStatus;

    unsafe extern "C" fn stop_io(
        driver: AudioServerPlugInDriverRef,
        device_id: AudioObjectID,
        client_id: u32,
    ) -> OSStatus;

    unsafe extern "C" fn get_zero_time_stamp(
        driver: AudioServerPlugInDriverRef,
        device_id: AudioObjectID,
        client_id: u32,
        out_sample_time: *mut f64,
        out_host_time: *mut u64,
        out_seed: *mut u64,
    ) -> OSStatus;

    unsafe extern "C" fn will_do_io_operation(
        driver: AudioServerPlugInDriverRef,
        device_id: AudioObjectID,
        client_id: u32,
        operation_id: u32,
        out_will_do: *mut u8,          /* bool */
        out_will_do_in_place: *mut u8, /* bool */
    ) -> OSStatus;

    unsafe extern "C" fn begin_io_operation(
        driver: AudioServerPlugInDriverRef,
        device_id: AudioObjectID,
        client_id: u32,
        operation_id: u32,
        io_buffer_frame_size: u32,
        io_cycle_info: *const AudioServerPlugInIOCycleInfo,
    ) -> OSStatus;

    unsafe extern "C" fn do_io_operation(
        driver: AudioServerPlugInDriverRef,
        device_id: AudioObjectID,
        stream_id: AudioObjectID,
        client_id: u32,
        operation_id: u32,
        io_buffer_frame_size: u32,
        io_cycle_info: *const AudioServerPlugInIOCycleInfo,
        io_main_buffer: *mut c_void,
        io_secondary_buffer: *mut c_void,
    ) -> OSStatus;

    unsafe extern "C" fn end_io_operation(
        driver: AudioServerPlugInDriverRef,
        device_id: AudioObjectID,
        client_id: u32,
        operation_id: u32,
        io_buffer_frame_size: u32,
        io_cycle_info: *const AudioServerPlugInIOCycleInfo,
    ) -> OSStatus;
<<<<<<< HEAD
=======
}
//no const fn in trait so this lives outside the trait for now
const fn raw_interface<T: RawAudioServerPlugInDriverInterface + ?Sized>(
) -> AudioServerPlugInDriverInterface {
    AudioServerPlugInDriverInterface {
        _reserved: ptr::null_mut(),
        QueryInterface: Some(T::query_interface),
        AddRef: Some(T::retain),
        Release: Some(T::release),
        Initialize: Some(T::initialize),
        CreateDevice: Some(T::create_device),
        DestroyDevice: Some(T::destroy_device),
        AddDeviceClient: Some(T::add_device_client),
        RemoveDeviceClient: Some(T::remove_device_client),
        PerformDeviceConfigurationChange: Some(T::perform_device_configuration_change),
        AbortDeviceConfigurationChange: Some(T::abort_device_configuration_change),
        HasProperty: Some(T::has_property),
        IsPropertySettable: Some(T::is_property_settable),
        GetPropertyDataSize: Some(T::get_property_data_size),
        GetPropertyData: Some(T::get_property_data),
        SetPropertyData: Some(T::set_property_data),
        StartIO: Some(T::start_io),
        StopIO: Some(T::stop_io),
        GetZeroTimeStamp: Some(T::get_zero_time_stamp),
        WillDoIOOperation: Some(T::will_do_io_operation),
        BeginIOOperation: Some(T::begin_io_operation),
        DoIOOperation: Some(T::do_io_operation),
        EndIOOperation: Some(T::end_io_operation),
    }
}
#[repr(C)]
#[derive(Clone, Copy, Debug)]
pub struct PluginHostInterface {
    inner: NonNull<AudioServerPlugInHostInterface>,
}

impl PluginHostInterface {
    pub fn new(inner: *const AudioServerPlugInHostInterface) -> Option<Self> {
        Some(Self {
            inner: NonNull::new(inner.cast_mut())?,
        })
    }
    //TODO add doc commends from Apple headers
    pub unsafe fn properties_changed<'a>(
        &self,
        in_object_id: AudioObjectID,
        /* the lifetime required of this reference should be investigated */
        properties: &'a [AudioObjectPropertyAddress],
    ) -> crate::os_err::OSStatus {
        let Some(f) = (unsafe { ptr::read(self.inner.as_ptr().cast_const()).PropertiesChanged })
        else {
            return Err(OSStatusError::HW_ILLEGAL_OPERATION_ERR);
        };

        result_from_raw((f)(
            self.inner.as_ptr().cast_const(),
            in_object_id,
            properties
                .len()
                .try_into()
                .replace_err(OSStatusError::HW_BAD_PROPERTY_SIZE_ERR)?,
            properties.as_ptr(),
        ))
    }
    pub unsafe fn copy_from_storage(
        &self,
        in_key: CFStringRef,
        out_data: *mut CFPropertyListRef,
    ) -> crate::os_err::OSStatus {
        let Some(f) = (unsafe { ptr::read(self.inner.as_ptr().cast_const()).CopyFromStorage })
        else {
            return Err(OSStatusError::HW_ILLEGAL_OPERATION_ERR);
        };
        result_from_raw((f)(
            self.inner.as_ptr().cast_const(),
            in_key.cast(),
            out_data,
        ))
    }
    pub unsafe fn write_to_storage(
        &self,
        in_key: CFStringRef,
        in_data: CFPropertyListRef,
    ) -> crate::os_err::OSStatus {
        let Some(f) = (unsafe { ptr::read(self.inner.as_ptr().cast_const()).WriteToStorage })
        else {
            return Err(OSStatusError::HW_ILLEGAL_OPERATION_ERR);
        };
        result_from_raw((f)(
            self.inner.as_ptr().cast_const(),
            in_key.cast(),
            in_data,
        ))
    }
    pub unsafe fn delete_from_storage(&self, in_key: CFStringRef) -> crate::os_err::OSStatus {
        let Some(f) = (unsafe { ptr::read(self.inner.as_ptr().cast_const()).DeleteFromStorage })
        else {
            return Err(OSStatusError::HW_ILLEGAL_OPERATION_ERR);
        };
        result_from_raw((f)(self.inner.as_ptr().cast_const(), in_key.cast()))
    }
    pub unsafe fn request_device_configuration_change(
        &self,
        in_device_object_id: AudioObjectID,
        in_change_action: u64,
        in_change_info: *mut c_void,
    ) -> crate::os_err::OSStatus {
        let Some(f) = (unsafe {
            ptr::read(self.inner.as_ptr().cast_const()).RequestDeviceConfigurationChange
        }) else {
            return Err(OSStatusError::HW_ILLEGAL_OPERATION_ERR);
        };

        result_from_raw((f)(
            self.inner.as_ptr().cast_const(),
            in_device_object_id,
            in_change_action,
            in_change_info,
        ))
    }
>>>>>>> c969867d
}<|MERGE_RESOLUTION|>--- conflicted
+++ resolved
@@ -250,127 +250,4 @@
         io_buffer_frame_size: u32,
         io_cycle_info: *const AudioServerPlugInIOCycleInfo,
     ) -> OSStatus;
-<<<<<<< HEAD
-=======
-}
-//no const fn in trait so this lives outside the trait for now
-const fn raw_interface<T: RawAudioServerPlugInDriverInterface + ?Sized>(
-) -> AudioServerPlugInDriverInterface {
-    AudioServerPlugInDriverInterface {
-        _reserved: ptr::null_mut(),
-        QueryInterface: Some(T::query_interface),
-        AddRef: Some(T::retain),
-        Release: Some(T::release),
-        Initialize: Some(T::initialize),
-        CreateDevice: Some(T::create_device),
-        DestroyDevice: Some(T::destroy_device),
-        AddDeviceClient: Some(T::add_device_client),
-        RemoveDeviceClient: Some(T::remove_device_client),
-        PerformDeviceConfigurationChange: Some(T::perform_device_configuration_change),
-        AbortDeviceConfigurationChange: Some(T::abort_device_configuration_change),
-        HasProperty: Some(T::has_property),
-        IsPropertySettable: Some(T::is_property_settable),
-        GetPropertyDataSize: Some(T::get_property_data_size),
-        GetPropertyData: Some(T::get_property_data),
-        SetPropertyData: Some(T::set_property_data),
-        StartIO: Some(T::start_io),
-        StopIO: Some(T::stop_io),
-        GetZeroTimeStamp: Some(T::get_zero_time_stamp),
-        WillDoIOOperation: Some(T::will_do_io_operation),
-        BeginIOOperation: Some(T::begin_io_operation),
-        DoIOOperation: Some(T::do_io_operation),
-        EndIOOperation: Some(T::end_io_operation),
-    }
-}
-#[repr(C)]
-#[derive(Clone, Copy, Debug)]
-pub struct PluginHostInterface {
-    inner: NonNull<AudioServerPlugInHostInterface>,
-}
-
-impl PluginHostInterface {
-    pub fn new(inner: *const AudioServerPlugInHostInterface) -> Option<Self> {
-        Some(Self {
-            inner: NonNull::new(inner.cast_mut())?,
-        })
-    }
-    //TODO add doc commends from Apple headers
-    pub unsafe fn properties_changed<'a>(
-        &self,
-        in_object_id: AudioObjectID,
-        /* the lifetime required of this reference should be investigated */
-        properties: &'a [AudioObjectPropertyAddress],
-    ) -> crate::os_err::OSStatus {
-        let Some(f) = (unsafe { ptr::read(self.inner.as_ptr().cast_const()).PropertiesChanged })
-        else {
-            return Err(OSStatusError::HW_ILLEGAL_OPERATION_ERR);
-        };
-
-        result_from_raw((f)(
-            self.inner.as_ptr().cast_const(),
-            in_object_id,
-            properties
-                .len()
-                .try_into()
-                .replace_err(OSStatusError::HW_BAD_PROPERTY_SIZE_ERR)?,
-            properties.as_ptr(),
-        ))
-    }
-    pub unsafe fn copy_from_storage(
-        &self,
-        in_key: CFStringRef,
-        out_data: *mut CFPropertyListRef,
-    ) -> crate::os_err::OSStatus {
-        let Some(f) = (unsafe { ptr::read(self.inner.as_ptr().cast_const()).CopyFromStorage })
-        else {
-            return Err(OSStatusError::HW_ILLEGAL_OPERATION_ERR);
-        };
-        result_from_raw((f)(
-            self.inner.as_ptr().cast_const(),
-            in_key.cast(),
-            out_data,
-        ))
-    }
-    pub unsafe fn write_to_storage(
-        &self,
-        in_key: CFStringRef,
-        in_data: CFPropertyListRef,
-    ) -> crate::os_err::OSStatus {
-        let Some(f) = (unsafe { ptr::read(self.inner.as_ptr().cast_const()).WriteToStorage })
-        else {
-            return Err(OSStatusError::HW_ILLEGAL_OPERATION_ERR);
-        };
-        result_from_raw((f)(
-            self.inner.as_ptr().cast_const(),
-            in_key.cast(),
-            in_data,
-        ))
-    }
-    pub unsafe fn delete_from_storage(&self, in_key: CFStringRef) -> crate::os_err::OSStatus {
-        let Some(f) = (unsafe { ptr::read(self.inner.as_ptr().cast_const()).DeleteFromStorage })
-        else {
-            return Err(OSStatusError::HW_ILLEGAL_OPERATION_ERR);
-        };
-        result_from_raw((f)(self.inner.as_ptr().cast_const(), in_key.cast()))
-    }
-    pub unsafe fn request_device_configuration_change(
-        &self,
-        in_device_object_id: AudioObjectID,
-        in_change_action: u64,
-        in_change_info: *mut c_void,
-    ) -> crate::os_err::OSStatus {
-        let Some(f) = (unsafe {
-            ptr::read(self.inner.as_ptr().cast_const()).RequestDeviceConfigurationChange
-        }) else {
-            return Err(OSStatusError::HW_ILLEGAL_OPERATION_ERR);
-        };
-
-        result_from_raw((f)(
-            self.inner.as_ptr().cast_const(),
-            in_device_object_id,
-            in_change_action,
-            in_change_info,
-        ))
-    }
->>>>>>> c969867d
 }